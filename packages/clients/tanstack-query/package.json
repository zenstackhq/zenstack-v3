{
    "name": "@zenstackhq/tanstack-query",
    "version": "3.0.0-beta.17",
    "description": "TanStack Query Client for consuming ZenStack v3's CRUD service",
    "main": "index.js",
    "type": "module",
    "scripts": {
        "build": "tsc --noEmit && tsup-node && pnpm test:generate && pnpm test:typecheck",
        "watch": "tsup-node --watch",
        "lint": "eslint src --ext ts",
        "test": "vitest run",
        "pack": "pnpm pack",
        "test:generate": "tsx scripts/generate.ts",
        "test:typecheck": "tsc --noEmit --project tsconfig.test.json"
    },
    "keywords": [
        "tanstack-query",
        "react-query",
        "zenstack",
        "orm",
        "fullstack"
    ],
    "author": "ZenStack Team",
    "license": "MIT",
    "exports": {
        "./react": {
            "import": {
                "types": "./dist/react.d.ts",
                "default": "./dist/react.js"
            },
            "require": {
                "types": "./dist/react.d.cts",
                "default": "./dist/react.cjs"
            }
        },
<<<<<<< HEAD
        "./svelte": {
            "import": {
                "types": "./dist/svelte.d.ts",
                "default": "./dist/svelte.js"
            },
            "require": {
                "types": "./dist/svelte.d.cts",
                "default": "./dist/svelte.cjs"
            }
=======
        "./vue": {
            "import": {
                "types": "./dist/vue.d.ts",
                "default": "./dist/vue.js"
            },
            "require": {
                "types": "./dist/vue.d.cts",
                "default": "./dist/vue.cjs"
            }
        },
        "./package.json": {
            "import": "./package.json",
            "require": "./package.json"
>>>>>>> 9f530fd9
        }
    },
    "dependencies": {
        "@zenstackhq/common-helpers": "workspace:*",
        "@zenstackhq/orm": "workspace:*",
        "@zenstackhq/schema": "workspace:*",
        "decimal.js": "catalog:",
        "superjson": "^2.2.3"
    },
    "devDependencies": {
        "@tanstack/react-query": "catalog:",
<<<<<<< HEAD
        "@tanstack/svelte-query": "5.90.2",
=======
        "@tanstack/vue-query": "5.90.6",
>>>>>>> 9f530fd9
        "@testing-library/dom": "^10.4.1",
        "@testing-library/react": "^16.3.0",
        "@types/react": "catalog:",
        "@zenstackhq/eslint-config": "workspace:*",
        "@zenstackhq/language": "workspace:*",
        "@zenstackhq/sdk": "workspace:*",
        "@zenstackhq/typescript-config": "workspace:*",
        "@zenstackhq/vitest-config": "workspace:*",
        "happy-dom": "^20.0.10",
        "nock": "^14.0.10",
        "react": "catalog:",
<<<<<<< HEAD
        "svelte": "catalog:"
    },
    "peerDependencies": {
        "@tanstack/react-query": "^5.0.0",
        "@tanstack/svelte-query": "^5.0.0",
        "react": "^18 || ^19"
=======
        "vue": "catalog:"
    },
    "peerDependencies": {
        "@tanstack/react-query": "^5.0.0",
        "@tanstack/vue-query": "^5.0.0"
>>>>>>> 9f530fd9
    },
    "peerDependenciesMeta": {
        "@tanstack/react-query": {
            "optional": true
        },
        "@tanstack/vue-query": {
            "optional": true
        },
        "@tanstack/svelte-query": {
            "optional": true
        }
    }
}<|MERGE_RESOLUTION|>--- conflicted
+++ resolved
@@ -33,17 +33,6 @@
                 "default": "./dist/react.cjs"
             }
         },
-<<<<<<< HEAD
-        "./svelte": {
-            "import": {
-                "types": "./dist/svelte.d.ts",
-                "default": "./dist/svelte.js"
-            },
-            "require": {
-                "types": "./dist/svelte.d.cts",
-                "default": "./dist/svelte.cjs"
-            }
-=======
         "./vue": {
             "import": {
                 "types": "./dist/vue.d.ts",
@@ -54,10 +43,19 @@
                 "default": "./dist/vue.cjs"
             }
         },
+        "./svelte": {
+            "import": {
+                "types": "./dist/svelte.d.ts",
+                "default": "./dist/svelte.js"
+            },
+            "require": {
+                "types": "./dist/svelte.d.cts",
+                "default": "./dist/svelte.cjs"
+            }
+        },
         "./package.json": {
             "import": "./package.json",
             "require": "./package.json"
->>>>>>> 9f530fd9
         }
     },
     "dependencies": {
@@ -69,11 +67,8 @@
     },
     "devDependencies": {
         "@tanstack/react-query": "catalog:",
-<<<<<<< HEAD
         "@tanstack/svelte-query": "5.90.2",
-=======
         "@tanstack/vue-query": "5.90.6",
->>>>>>> 9f530fd9
         "@testing-library/dom": "^10.4.1",
         "@testing-library/react": "^16.3.0",
         "@types/react": "catalog:",
@@ -85,20 +80,13 @@
         "happy-dom": "^20.0.10",
         "nock": "^14.0.10",
         "react": "catalog:",
-<<<<<<< HEAD
+        "vue": "catalog:",
         "svelte": "catalog:"
     },
     "peerDependencies": {
         "@tanstack/react-query": "^5.0.0",
-        "@tanstack/svelte-query": "^5.0.0",
-        "react": "^18 || ^19"
-=======
-        "vue": "catalog:"
-    },
-    "peerDependencies": {
-        "@tanstack/react-query": "^5.0.0",
-        "@tanstack/vue-query": "^5.0.0"
->>>>>>> 9f530fd9
+        "@tanstack/vue-query": "^5.0.0",
+        "@tanstack/svelte-query": "^5.0.0"
     },
     "peerDependenciesMeta": {
         "@tanstack/react-query": {
