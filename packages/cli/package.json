{
    "name": "@zenstackhq/cli",
    "publisher": "zenstack",
    "displayName": "ZenStack CLI",
    "description": "FullStack database toolkit with built-in access control and automatic API generation.",
<<<<<<< HEAD
    "version": "3.0.0-beta.1",
=======
    "version": "3.0.0-alpha.34",
>>>>>>> 1d1f2c90
    "type": "module",
    "author": {
        "name": "ZenStack Team"
    },
    "homepage": "https://zenstack.dev",
    "license": "MIT",
    "keywords": [
        "orm",
        "fullstack",
        "react",
        "typescript",
        "data modeling"
    ],
    "bin": {
        "zen": "bin/cli",
        "zenstack": "bin/cli"
    },
    "scripts": {
        "build": "tsc --noEmit && tsup-node",
        "watch": "tsup-node --watch",
        "lint": "eslint src --ext ts",
        "test": "vitest run",
        "pack": "pnpm pack"
    },
    "dependencies": {
        "@zenstackhq/common-helpers": "workspace:*",
        "@zenstackhq/language": "workspace:*",
        "@zenstackhq/sdk": "workspace:*",
        "colors": "1.4.0",
        "commander": "^8.3.0",
        "langium": "catalog:",
        "mixpanel": "^0.18.1",
        "ora": "^5.4.1",
        "package-manager-detector": "^1.3.0",
        "semver": "^7.7.2",
        "ts-pattern": "catalog:"
    },
    "peerDependencies": {
        "prisma": "catalog:"
    },
    "devDependencies": {
        "@types/better-sqlite3": "^7.6.13",
        "@types/semver": "^7.7.0",
        "@types/tmp": "catalog:",
        "@zenstackhq/eslint-config": "workspace:*",
        "@zenstackhq/runtime": "workspace:*",
        "@zenstackhq/testtools": "workspace:*",
        "@zenstackhq/typescript-config": "workspace:*",
        "@zenstackhq/vitest-config": "workspace:*",
        "better-sqlite3": "^12.2.0",
        "tmp": "catalog:"
    }
}<|MERGE_RESOLUTION|>--- conflicted
+++ resolved
@@ -3,11 +3,7 @@
     "publisher": "zenstack",
     "displayName": "ZenStack CLI",
     "description": "FullStack database toolkit with built-in access control and automatic API generation.",
-<<<<<<< HEAD
     "version": "3.0.0-beta.1",
-=======
-    "version": "3.0.0-alpha.34",
->>>>>>> 1d1f2c90
     "type": "module",
     "author": {
         "name": "ZenStack Team"
